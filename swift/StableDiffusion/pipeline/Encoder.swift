--- conflicted
+++ resolved
@@ -50,11 +50,7 @@
         scaleFactor: Float32,
         random: inout RandomSource
     ) throws -> MLShapedArray<Float32> {
-<<<<<<< HEAD
-        let imageData = try image.toRGBShapedArray(minValue: -1.0, maxValue: 1.0)
-=======
         let imageData = try image.planarRGBShapedArray(minValue: -1.0, maxValue: 1.0)
->>>>>>> 40ff5f5f
         guard imageData.shape == inputShape else {
             // TODO: Consider auto resizing and croping similar to how Vision or CoreML auto-generated Swift code can accomplish with `MLFeatureValue`
             throw Error.sampleInputShapeNotCorrect
